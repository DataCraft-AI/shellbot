--- conflicted
+++ resolved
@@ -175,11 +175,7 @@
             {'source': 'waiting',
              'target': 'delayed',
              'condition': lambda **z : self.elapsed > self.WAIT_DURATION,
-<<<<<<< HEAD
              'action': lambda: self.say(self.on_retry),
-=======
-             'action': lambda: self.bot.say(self.on_retry),
->>>>>>> 3a58af4f
             },
 
             {'source': 'delayed',
@@ -211,11 +207,7 @@
         """
         Asks the question in the chat
         """
-<<<<<<< HEAD
         self.say(self.question)
-=======
-        self.bot.say(self.question)
->>>>>>> 3a58af4f
         self.listen()
         self.start_time = time.time()
 
@@ -294,32 +286,21 @@
         Receives data from the chat
         """
         if arguments in (None, ''):
-<<<<<<< HEAD
             self.say(self_on_retry)
-=======
-            self.bot.say(self.on_retry)
->>>>>>> 3a58af4f
             return
 
         arguments = self.filter(text=arguments)
 
         if arguments in (None, ''):
-<<<<<<< HEAD
             self.say(self.on_retry)
-=======
-            self.bot.say(self.on_retry)
->>>>>>> 3a58af4f
             return
 
         self.set('answer', arguments)
         if self.key:
             self.bot.update('input', self.key, arguments)
 
-<<<<<<< HEAD
         self.say(self.on_answer.format(arguments))
-=======
-        self.bot.say(self.on_answer.format(arguments))
->>>>>>> 3a58af4f
+        
         self.step(event='tick')
 
     def filter(self, text):
@@ -377,9 +358,6 @@
         """
         Cancels the question
         """
-<<<<<<< HEAD
         self.say(self.on_cancel)
-=======
-        self.bot.say(self.on_cancel)
->>>>>>> 3a58af4f
+        
         self.stop()